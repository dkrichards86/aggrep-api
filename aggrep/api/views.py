--- conflicted
+++ resolved
@@ -22,7 +22,6 @@
     UpdateEmailForm,
     UpdatePasswordForm,
 )
-<<<<<<< HEAD
 from aggrep.models import (
     Bookmark,
     Category,
@@ -33,15 +32,10 @@
     Source,
     User,
 )
-from aggrep.utils import get_cache_key, now
+from aggrep.utils import get_cache_key
 
 N_RECENT_POSTS = 10
-=======
-from aggrep.models import Bookmark, Category, Feed, Post, PostAction, Source, User
-from aggrep.utils import get_cache_key
-
 POST_LIMIT = 500
->>>>>>> f21c6ebe
 POPULAR = "popular"
 LATEST = "latest"
 
