"""Database models."""
import short_url
from flask import current_app, url_for
from sqlalchemy.ext.hybrid import hybrid_property
from werkzeug.security import check_password_hash, generate_password_hash

from aggrep import db
from aggrep.utils import decode_token, encode_token, now


class PKMixin:
    """Mixin that adds a primary key to each model."""

    __table_args__ = {"extend_existing": True}

    id = db.Column(db.Integer, primary_key=True)


class CRUDMixin:
    """Mixin that adds convenience methods for CRUD (create, read, update, delete) operations."""

    @classmethod
    def create(cls, **kwargs):
        """Create a new record and save it the database."""
        instance = cls(**kwargs)
        return instance.save()

    def update(self, **kwargs):
        """Update specific fields of a record."""
        for attr, value in kwargs.items():
            setattr(self, attr, value)
        return self.save()

    def save(self):
        """Save the record."""
        db.session.add(self)
        db.session.commit()
        return self

    def delete(self):
        """Remove the record from the database."""
        db.session.delete(self)
        return db.session.commit()


class BaseModel(PKMixin, CRUDMixin, db.Model):
    """Base model class that includes CRUD convenience methods."""

    __abstract__ = True


class PaginatedAPIMixin:
    """Pagination mixin."""

    @staticmethod
    def to_collection_dict(query, page, per_page, **kwargs):
        """Paginate a collection."""
        resources = query.paginate(page, per_page, False)
        data = {
            "items": [item.to_dict() for item in resources.items],
            "page": page,
            "per_page": per_page,
            "total_pages": resources.pages,
            "total_items": resources.total,
        }
        return data


class Category(BaseModel):
    """Category."""

    __tablename__ = "categories"
    slug = db.Column(db.String(32), unique=True, nullable=False)
    title = db.Column(db.String(140), unique=True, nullable=False)

    def to_dict(self):
        """Return as a dict."""
        return dict(id=self.id, slug=self.slug, title=self.title)

    def __repr__(self):
        """String representation."""
        return self.title


class Source(BaseModel):
    """Source model."""

    __tablename__ = "sources"
    slug = db.Column(db.String(32), unique=True, nullable=False)
    title = db.Column(db.String(140), nullable=False)

    def to_dict(self):
        """Return as a dict."""
        return dict(id=self.id, slug=self.slug, title=self.title)

    def __repr__(self):
        """String representation."""
        return self.title


class Status(BaseModel):
    """Feed status model."""

    __tablename__ = "feed_statuses"
    feed_id = db.Column(db.Integer, db.ForeignKey("feeds.id"), unique=True)
    update_datetime = db.Column(db.DateTime, nullable=False, default=now)
    update_frequency = db.Column(db.Integer, default=0)


class Feed(BaseModel):
    """Feed model."""

    __tablename__ = "feeds"
    source_id = db.Column(db.Integer, db.ForeignKey("sources.id"))
    category_id = db.Column(db.Integer, db.ForeignKey("categories.id"))
    url = db.Column(db.String(255), nullable=False)

    # ORM Relationship
    source = db.relationship("Source", uselist=False, backref="feeds")
    category = db.relationship("Category", uselist=False, backref="feeds")
    status = db.relationship("Status", uselist=False, backref="feed")

    def to_dict(self):
        """Return as a dict."""
        return dict(
            source=self.source.to_dict(), category=self.category.to_dict(), url=self.url
        )


class Post(BaseModel, PaginatedAPIMixin):
    """Post model."""

    __tablename__ = "posts"
    feed_id = db.Column(db.Integer, db.ForeignKey("feeds.id"))
    title = db.Column(db.String(255), nullable=False)
    desc = db.Column(db.Text())
    link = db.Column(db.String(255), nullable=False)
    published_datetime = db.Column(db.DateTime, nullable=False, default=now, index=True)
    ingested_datetime = db.Column(db.DateTime, nullable=False, default=now)
    actions = db.relationship("PostAction", uselist=False, backref="posts")

    feed = db.relationship("Feed", uselist=False, backref="posts")

    entities = db.relationship("Entity", backref="post")
    enqueued_entities = db.relationship("EntityProcessQueue", backref="post")

    similar_posts = db.relationship(
<<<<<<< HEAD
        "Similarity",
        foreign_keys="Similarity.source_id",
        backref=db.backref("post", uselist=False),
=======
        "Post",
        secondary="similarities",
        primaryjoin="Post.id==Similarity.related_id",
        secondaryjoin="Similarity.source_id==Post.id",
>>>>>>> 37e71601
        lazy="dynamic",
    )

    enqueued_similartities = db.relationship("SimilarityProcessQueue", backref="post")

    @property
    def uid(self):
        """Generate a deterministic UID from post ID."""
        return short_url.encode_url(self.id, min_length=6)

    @staticmethod
    def from_uid(uid):
        """Given a deterministic UID, get the associated post."""
        return Post.query.get(short_url.decode_url(uid))

    @hybrid_property
    def ctr(self):
        """Post click through rate (object level)."""
        return float(self.actions.ctr)

    @ctr.expression
    def ctr(self):
        """Post click through rate (class level)."""

        return db.select([PostAction.ctr]).where(PostAction.post_id == self.id)

    def to_dict(self):
        """Return as a dict."""
        payload = dict(
            id=self.id,
            uid=self.uid,
            title=self.title,
            link=url_for("app.follow_redirect", uid=self.uid, _external=True),
            post_url=self.link,
            similar_count=self.similar_posts.count(),
            feed=self.feed.to_dict(),
            published_datetime=self.published_datetime,
        )
        return payload

    def __repr__(self):
        """String representation."""
        return "{}: {}".format(self.id, self.title)


class PostAction(BaseModel):
    """PostAction model."""

    __tablename__ = "post_actions"
    post_id = db.Column(
        db.Integer, db.ForeignKey("posts.id", ondelete="CASCADE"), index=True
    )
    clicks = db.Column(db.Integer, default=0)
    impressions = db.Column(db.Integer, default=0)
    ctr = db.Column(db.Numeric(4, 3), default=0)


class EntityProcessQueue(BaseModel):
    """Entity queue model."""

    __tablename__ = "entity_queue"
    post_id = db.Column(
        db.Integer, db.ForeignKey("posts.id", ondelete="CASCADE"), unique=True
    )


class Entity(BaseModel):
    """Entity model."""

    __tablename__ = "entities"
    entity = db.Column(db.String(40), nullable=False)
    post_id = db.Column(
        db.Integer, db.ForeignKey("posts.id", ondelete="CASCADE"), index=True
    )


class SimilarityProcessQueue(BaseModel):
    """Similarity queue model."""

    __tablename__ = "similarity_queue"
    post_id = db.Column(
        db.Integer, db.ForeignKey("posts.id", ondelete="CASCADE"), unique=True
    )


class Similarity(BaseModel):
    """Similarity model."""

    __tablename__ = "similarities"
    source_id = db.Column(
        db.Integer, db.ForeignKey("posts.id", ondelete="CASCADE"), index=True
    )
    related_id = db.Column(db.Integer, db.ForeignKey("posts.id", ondelete="CASCADE"))


class JobType(BaseModel):
    """JobType model."""

    __tablename__ = "job_types"
    job = db.Column(db.String(40), nullable=False)

    def __repr__(self):
        """String representation."""
        return "Job Type: {}".format(self.job)


class JobLock(BaseModel):
    """Job lock model."""

    __tablename__ = "joblock"
    job_type = db.Column(
        db.Integer, db.ForeignKey("job_types.id", ondelete="CASCADE"), unique=True
    )
    lock_datetime = db.Column(db.DateTime, nullable=False, default=now)

    job = db.relationship("JobType", uselist=False, backref="joblock")

    def __repr__(self):
        """String representation."""
        return "Job Lock: {} at {}".format(self.job.job, self.lock_datetime)


class Bookmark(BaseModel):
    """Bookmark model."""

    __tablename__ = "bookmarks"
    user_id = db.Column(db.Integer, db.ForeignKey("user.id"), index=True)
    post_id = db.Column(
        db.Integer, db.ForeignKey("posts.id", ondelete="CASCADE"), index=True
    )
    action_datetime = db.Column(db.DateTime, nullable=False, default=now)

    post = db.relationship("Post", uselist=False, backref="bookmarks")


db.Index("ix_user_bookmark", Bookmark.user_id, Bookmark.post_id)


class PostView(BaseModel):
    """Post view model."""

    __tablename__ = "post_views"
    user_id = db.Column(db.Integer, db.ForeignKey("user.id"), index=True)
    post_id = db.Column(
        db.Integer, db.ForeignKey("posts.id", ondelete="CASCADE"), index=True
    )
    action_datetime = db.Column(db.DateTime, nullable=False, default=now)

    post = db.relationship("Post", uselist=False, backref="post_views")


user_excluded_sources = db.Table(
    "user_excluded_sources",
    db.Column("user_id", db.Integer(), db.ForeignKey("user.id")),
    db.Column("source_id", db.Integer(), db.ForeignKey("sources.id")),
)


user_excluded_categories = db.Table(
    "user_excluded_categories",
    db.Column("user_id", db.Integer(), db.ForeignKey("user.id")),
    db.Column("category_id", db.Integer(), db.ForeignKey("categories.id")),
)


class User(BaseModel):
    """User model."""

    email = db.Column(db.String(255), unique=True, index=True)
    password = db.Column(db.String(255), nullable=True)
    active = db.Column(db.Boolean(), default=True)
    confirmed = db.Column(db.Boolean(), default=False)
    last_seen = db.Column(db.DateTime)

    # ORM relationships
    excluded_sources = db.relationship(
        "Source",
        secondary=user_excluded_sources,
        lazy="subquery",
        backref=db.backref("user_excluded_sources", lazy=True),
    )
    excluded_categories = db.relationship(
        "Category",
        secondary=user_excluded_categories,
        lazy="subquery",
        backref=db.backref("user_excluded_categories", lazy=True),
    )

    bookmarks = db.relationship(
        "Post",
        secondary="bookmarks",
        order_by="desc(Bookmark.action_datetime)",
        lazy="dynamic",
    )
    post_views = db.relationship(
        "Post",
        secondary="post_views",
        order_by="desc(PostView.action_datetime)",
        lazy="dynamic",
    )

    def set_password(self, password):
        """Set a user's password."""
        self.password = generate_password_hash(password)
        self.save()

    def check_password(self, password):
        """Check a user's password."""
        return check_password_hash(self.password, password)

    @staticmethod
    def get_user_from_identity(identity):
        """Get a user from a JWT."""
        return User.query.filter_by(email=identity).first()

    def get_reset_password_token(self):
        """Get a password reset token."""
        expires_in = 60 * 15  # 15 minutes
        secret = current_app.config["SECRET_KEY"]
        return encode_token("reset_password", self.id, secret, expires_in=expires_in)

    @staticmethod
    def verify_reset_password_token(token):
        """Verify a password reset token."""
        secret = current_app.config["SECRET_KEY"]
        id = decode_token("reset_password", secret, token)
        if id is None:
            return None

        return User.query.get(id)

    def get_email_confirm_token(self):
        """Get an email confirmation token."""
        expires_in = 60 * 60 * 24  # 24 hours
        secret = current_app.config["SECRET_KEY"]
        return encode_token("email_confirm", self.id, secret, expires_in=expires_in)

    @staticmethod
    def verify_email_confirm_token(token):
        """Verify an email confirmation token."""
        secret = current_app.config["SECRET_KEY"]
        id = decode_token("email_confirm", secret, token)
        if id is None:
            return None

        return User.query.get(id)

    def to_dict(self):
        """Return as a dict."""
        return dict(email=self.email, confirmed=self.confirmed)

    def __repr__(self):
        """String representation."""
        return self.email<|MERGE_RESOLUTION|>--- conflicted
+++ resolved
@@ -145,16 +145,10 @@
     enqueued_entities = db.relationship("EntityProcessQueue", backref="post")
 
     similar_posts = db.relationship(
-<<<<<<< HEAD
-        "Similarity",
-        foreign_keys="Similarity.source_id",
-        backref=db.backref("post", uselist=False),
-=======
         "Post",
         secondary="similarities",
         primaryjoin="Post.id==Similarity.related_id",
         secondaryjoin="Similarity.source_id==Post.id",
->>>>>>> 37e71601
         lazy="dynamic",
     )
 
